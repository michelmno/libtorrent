import testing ;
import feature : feature ;

use-project /torrent : .. ;

exe test_natpmp : test_natpmp.cpp /torrent//torrent
	: <invariant-checks>full
	<link>shared
	<picker-debugging>on
	<debug-iterators>on
	<logging>on
	;

exe enum_if : enum_if.cpp /torrent//torrent
	: <invariant-checks>full
	<link>shared
	<picker-debugging>on
	<debug-iterators>on
	<logging>on
	;

explicit test_natpmp ;
explicit enum_if ;

<<<<<<< HEAD
rule link_test ( properties * )
{
	local result ;
	if <link>shared in $(properties)
	{
		result +=
			<library>libtorrent_test/<link>shared ;
	}
	else
	{
		result +=
			<library>libtorrent_test/<link>static ;
	}
	return $(result) ;
}

rule link_libtorrent ( properties * )
{
	local result ;
	if <link>shared in $(properties)
	{
		result +=
			<library>/torrent//torrent/<link>shared/<boost-link>shared ;
	}
	else
	{
		result +=
			<library>/torrent//torrent/<link>static/<boost-link>static ;
	}
	return $(result) ;
}

=======
>>>>>>> eeb91cb8
lib libtorrent_test
	: # sources
	main.cpp
	test.cpp
	setup_transfer.cpp
	dht_server.cpp
	udp_tracker.cpp
	peer_server.cpp
	bittorrent_peer.cpp
	print_alerts.cpp
	web_seed_suite.cpp
	swarm_suite.cpp
	test_utils.cpp
	settings.cpp
	make_torrent.cpp

	: # requirements
	# this is used to determine whether
	# symbols are exported or imported
	<link>shared:<define>TORRENT_BUILDING_TEST_SHARED
	<link>shared:<define>ED25519_BUILD_DLL
	<include>../ed25519/src
	<target-os>windows:<library>advapi32
	<library>/torrent//torrent
	<export-extra>on
	<toolset>darwin:<cflags>-Wno-unused-command-line-argument
# disable warning C4275: non DLL-interface classkey 'identifier' used as base for DLL-interface classkey 'identifier'
	<toolset>msvc:<cflags>/wd4275

	: # default build
	<link>shared

	: # user-requirements
	<link>shared:<define>TORRENT_LINK_TEST_SHARED
	<include>.
;

explicit libtorrent_test ;

lib advapi32 : : <name>Advapi32 ;

project
	: requirements
	<export-extra>on
	<library>libtorrent_test
	<library>/torrent//torrent
	<toolset>darwin:<cflags>-Wno-unused-command-line-argument
# disable warning C4275: non DLL-interface classkey 'identifier' used as base for DLL-interface classkey 'identifier'
	<toolset>msvc:<cflags>/wd4275
	<toolset>msvc:<define>_SCL_SECURE_NO_WARNINGS
	<export-extra>on
	: default-build
	<threading>multi
	<asserts>on
	<invariant-checks>full
	<link>shared
	<picker-debugging>on
	<debug-iterators>on
	<logging>on
	;

feature launcher : none valgrind : composite ;
feature.compose <launcher>valgrind : <testing.launcher>"valgrind --tool=memcheck -v --num-callers=20 --read-var-info=yes --track-origins=yes --error-exitcode=222 --suppressions=valgrind_suppressions.txt" <use-valgrind>on ;

test-suite libtorrent :
	[ run
		test_primitives.cpp
		test_create_torrent.cpp
		test_packet_buffer.cpp
		test_timestamp_history.cpp
		test_bloom_filter.cpp
		test_identify_client.cpp
		test_merkle.cpp
		test_resolve_links.cpp
		test_heterogeneous_queue.cpp
		test_ip_voter.cpp
		test_sliding_average.cpp
		test_socket_io.cpp
#		test_random.cpp
		test_gzip.cpp
		test_part_file.cpp
		test_peer_list.cpp
		test_torrent_info.cpp
		test_time.cpp
		test_file_storage.cpp
		test_peer_priority.cpp
		test_threads.cpp
		test_tailqueue.cpp
		test_bandwidth_limiter.cpp
		test_buffer.cpp
		test_piece_picker.cpp
		test_bencoding.cpp
		test_bdecode.cpp
		test_http_parser.cpp
		test_xml.cpp
		test_ip_filter.cpp
		test_hasher.cpp
		test_dht_storage.cpp
		test_dht.cpp
		test_block_cache.cpp
		test_peer_classes.cpp
		test_settings_pack.cpp
		test_fence.cpp
		test_dos_blocker.cpp
		test_stat_cache.cpp
		test_enum_net.cpp
		test_linked_list.cpp
		test_file_progress.cpp ]

	[ run test_string.cpp
		test_utf8.cpp
		]

	[ run test_sha1_hash.cpp ]
	[ run test_bitfield.cpp ]
	[ run test_crc32.cpp ]
	[ run test_receive_buffer.cpp ]
	[ run test_alert_manager.cpp ]
	[ run test_direct_dht.cpp ]
	[ run test_magnet.cpp ]
	[ run test_storage.cpp ]
	[ run test_session.cpp ]
	[ run test_read_piece.cpp ]

	[ run test_file.cpp ]
	[ run test_fast_extension.cpp ]
	[ run test_privacy.cpp ]
	[ run test_recheck.cpp ]
	[ run test_read_resume.cpp ]
	[ run test_resume.cpp ]
	[ run test_ssl.cpp ]
	[ run test_tracker.cpp ]
	[ run test_checking.cpp ]
	[ run test_url_seed.cpp ]
	[ run test_web_seed.cpp ]
	[ run test_web_seed_redirect.cpp ]
	[ run test_web_seed_socks4.cpp ]
	[ run test_web_seed_socks5.cpp ]
	[ run test_web_seed_socks5_no_peers.cpp ]
	[ run test_web_seed_socks5_pw.cpp ]
	[ run test_web_seed_http.cpp ]
	[ run test_web_seed_http_pw.cpp ]
	[ run test_web_seed_chunked.cpp ]
	[ run test_web_seed_ban.cpp ]
	[ run test_pe_crypto.cpp ]

	[ run test_remap_files.cpp ]
	[ run test_utp.cpp ]
	[ run test_auto_unchoke.cpp ]
	[ run test_http_connection.cpp ]
	[ run test_torrent.cpp ]
	[ run test_transfer.cpp ]
	[ run test_time_critical.cpp ]
	[ run test_pex.cpp ]
	[ run test_priority.cpp ]

# turn these tests into simulations
	[ run test_upnp.cpp ]
	[ run test_lsd.cpp ]
	;

# these are the tests run on appveyor, while the flapping ones are being
# transitioned into simulations
alias win-tests :
	test_primitives
	test_pe_crypto
	test_remap_files
	test_auto_unchoke
	test_torrent
	test_transfer
	test_time_critical
	test_pex
	test_priority
	test_storage
	test_session
	test_read_piece
	test_file
	test_fast_extension
	test_recheck
	test_resume
	test_tracker
	test_checking
	;

explicit win-tests ;

alias arm-tests :
    test_sha1_hash
    test_bitfield
    test_crc32
    ;

explicit arm-tests ;
<|MERGE_RESOLUTION|>--- conflicted
+++ resolved
@@ -22,41 +22,6 @@
 explicit test_natpmp ;
 explicit enum_if ;
 
-<<<<<<< HEAD
-rule link_test ( properties * )
-{
-	local result ;
-	if <link>shared in $(properties)
-	{
-		result +=
-			<library>libtorrent_test/<link>shared ;
-	}
-	else
-	{
-		result +=
-			<library>libtorrent_test/<link>static ;
-	}
-	return $(result) ;
-}
-
-rule link_libtorrent ( properties * )
-{
-	local result ;
-	if <link>shared in $(properties)
-	{
-		result +=
-			<library>/torrent//torrent/<link>shared/<boost-link>shared ;
-	}
-	else
-	{
-		result +=
-			<library>/torrent//torrent/<link>static/<boost-link>static ;
-	}
-	return $(result) ;
-}
-
-=======
->>>>>>> eeb91cb8
 lib libtorrent_test
 	: # sources
 	main.cpp
